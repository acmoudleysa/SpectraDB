--- conflicted
+++ resolved
@@ -499,7 +499,6 @@
             FROM signal_metadata
             WHERE metadata_id = ?
             """
-
         for row in df.itertuples():
             ins_type = row.instrument_id
 
@@ -507,18 +506,8 @@
                 cursor.execute(query, (int(row.metadata_id),))
                 signal_metadata = json.loads(cursor.fetchone()[0])
 
-<<<<<<< HEAD
             cls, dummyfile = loaders[ins_type]
             if ins_type in ["NMR", "FTIR"]:
-=======
-        query = """
-            SELECT metadata
-            FROM signal_metadata
-            WHERE metadata_id = ?
-            """
-        if ins_type in ["NMR", "FTIR"]:
-            for row in df.itertuples():
->>>>>>> f45dc428
                 dummy_dl_ins = cls(dummyfile,
                                    _load_data_on_init=False)
                 dummy_dl_ins.data = json.loads(row.data)
@@ -544,7 +533,6 @@
                         "Sample name": row.sample_name,
                         "Signal Metadata": signal_metadata
                     }
-<<<<<<< HEAD
                 dataloaders.append(dummy_dl_ins)
 
         if len(dataloaders) == 1:
@@ -572,11 +560,6 @@
             return spectrum(dataloaders)
         elif isinstance(dataloaders[0], FluorescenceDataLoader):
             objs = {f"obj{i}": obj for i, obj in enumerate(dataloaders,
-=======
-                dummy_objs.append(dummy_dl_ins)
-
-            objs = {f"obj{i}": obj for i, obj in enumerate(dummy_objs,
->>>>>>> f45dc428
                                                            start=1)}
             ids = {f"obj{i}": ["S1"]
                    for i in range(1, len(dataloaders)+1)}
